import { useEffect, useState, useMemo, useCallback, useRef } from "react";
import { createFileRoute } from "@tanstack/react-router";
import { getOrderById, coinCalculatorQuery } from "@/api/order";
import type { Order, CoinCalculator } from "@/types";
import { Transaction } from "@solana/web3.js";
import { useWallet } from "@/wallets/provider/useWallet";
import { getSolanaExplorerUrl, estimateTransactionFee } from "@/utils";
import bs58 from "bs58";
import Logo from "@/assets/img/logo.svg";
import { usePayment } from "@/hooks";
import OrderDetailCard from "@/components/orderDetailCard";
import CheckIcon from "@/assets/img/check.png";
import { useAuthStore } from "@/stores";
import GoogleLoginButton from "@/components/GoogleLoginButton";
import KYCStatus from "@/components/KYCStatus";
import { updateOrderStatus } from "@/api/order";
import { TrustWalletAdapter } from "@/wallets/adapters/trust/TrustWalletAdapter";

export default function PaymentPage() {
  const { orderId } = Route.useParams();
  const [order, setOrder] = useState<Order | null>(null);
  const [coinCalculator, setCoinCalculator] = useState<CoinCalculator | null>(
    null
  );
  const [isLoadingCalculator, setIsLoadingCalculator] = useState(false);
  const [isLoading, setIsLoading] = useState(true);
  const [isComplete, setIsComplete] = useState(false);
  const [transactionSignature, setTransactionSignature] = useState<
    string | null
  >(null);
  const [estimatedFee, setEstimatedFee] = useState<string>("0");
  const [isEstimatingFee, setIsEstimatingFee] = useState<boolean>(false);
  const [isPaymentProcessing, setIsPaymentProcessing] = useState(() => {
    // Initialize payment processing state based on URL parameters
    const urlParams = new URLSearchParams(window.location.search);
    const nonce = urlParams.get("nonce");
    const data = urlParams.get("data");
    const phantomPk = urlParams.get("phantom_encryption_public_key");
    // If we have payment callback parameters, we're processing a payment
    return !!(nonce && data && !phantomPk);
  });

  // Check URL parameters to determine if we're in a payment callback state
  const urlParams = new URLSearchParams(window.location.search);
  const phantomPk = urlParams.get("phantom_encryption_public_key");
  const nonce = urlParams.get("nonce");
  const data = urlParams.get("data");
  const errorCode = urlParams.get("errorCode");

  // Determine payment flow state from URL
  const isPaymentCallback = !!(nonce && data && !phantomPk);

  // Authentication state
  const { isAuthenticated, user } = useAuthStore();

  const {
    state,
    adapter,
    signTransaction,
    sendRawTransaction,
    handleConnectCallback,
    handlePaymentCallback,
    sendTrustWalletPayment,
    openWalletSelector,
  } = useWallet();
  const { isConnected, publicKey } = state;

  // Get payment token
  const paymentToken = useMemo(() => {
    if (!order) return null;
    return (
      order.supportTokenList.find(
        (token) =>
          token.chainName?.toLowerCase() === "solana" &&
          token.symbol.toLowerCase() === "usdc"
        // 临时锁定 Solana usdc 支付
        // token.symbol ===
        //   (order.paymentStatus === "success"
        //     ? order.paymentResult?.symbol
        //     : order.defaultPaymentToken)
      ) || null
    );
  }, [order]);

  // Initialize payment logic with proper error handling
  // Always call usePayment hook to maintain hook consistency
  const paymentHook = usePayment({
    order: order,
    paymentToken: paymentToken,
    coinCalculator: coinCalculator,
    phantomPublicKey: publicKey,
  });

  const { error, createPaymentTransaction, checkBalance, setError } =
    paymentHook;

  const [tx, setTx] = useState<Transaction | null>(null);

  useEffect(() => {
    // Trust Wallet 不需要预先创建交易，跳过
    if (state.walletType === "trust") {
      console.log("[Trust Wallet] Skipping transaction creation");
      return;
    }

    if (!tx && !isLoadingCalculator && !error) {
      if (createPaymentTransaction && publicKey && coinCalculator) {
        // Clear any previous errors before attempting to create transaction
        setError(null);

        createPaymentTransaction()
          .then((tx) => {
            console.log("create payment transaction success", tx);
            if (tx) {
              setTx(tx);
            }
          })
          .catch((err) => {
            console.error("Error creating payment transaction:", err);
            // Ensure error is properly handled and displayed
            const errorMessage =
              err instanceof Error ? err.message : String(err);

            // Check for different types of balance-related errors
            if (
              errorMessage.includes("Insufficient balance") ||
              errorMessage.includes("insufficient funds") ||
              errorMessage.includes("shortfall")
            ) {
              setError(errorMessage);
            } else if (errorMessage.includes("Token Account not found")) {
              setError(
                "Token not found in wallet. Please add the required token to your wallet first."
              );
            } else if (
              errorMessage.includes("Receiver Token Account not found")
            ) {
              setError("Payment processing error. Please try again later.");
            } else {
              setError(`Transaction creation failed: ${errorMessage}`);
            }
          });
      } else {
        console.log(
          "Transaction creation skipped - missing required parameters:",
          {
            hasCreatePaymentTransaction: !!createPaymentTransaction,
            hasPublicKey: !!publicKey,
            hasCoinCalculator: !!coinCalculator,
            isLoadingCalculator,
          }
        );
      }
    }
  }, [
    tx,
    state.walletType,
    createPaymentTransaction,
    publicKey,
    coinCalculator,
    isLoadingCalculator,
    error,
    setError,
  ]);

  useEffect(() => {
    if (tx) {
      setIsEstimatingFee(true);
      estimateTransactionFee(tx).then((fee) => {
        setIsEstimatingFee(false);
        setEstimatedFee(fee.toFixed(6)); // Format to 6 decimal places
      });
    }
  }, [tx, setIsEstimatingFee, setEstimatedFee]);

  // Check for Phantom connection callback or payment response when component mounts
  useEffect(() => {
    // Use the URL parameters already parsed above

    // Handle connection callback
    if (phantomPk && nonce && data) {
      const processConnectCallback = async () => {
        const result = await handleConnectCallback({
          phantom_encryption_public_key: phantomPk,
          nonce: nonce,
          data: data,
        });
        if (result.success && result.type === "connect") {
          // 清除 URL 参数
          const cleanUrl = window.location.pathname;
          window.history.replaceState({}, document.title, cleanUrl);
        } else if (!result.success) {
          setError(result.error || "Connection failed");
        }
      };
      processConnectCallback();
    }
    // Handle payment response
    else if (nonce && data) {
      const processPaymentResponse = async () => {
        try {
          console.log("Processing payment response from Phantom...");

          // 通过 useWallet 暴露的 handlePaymentCallback 统一处理回调
          const result = await handlePaymentCallback({
            nonce: nonce,
            data: data,
          });
          if (result.success && result.type === "signTransaction") {
            if (
              typeof result.data === "object" &&
              result.data !== null &&
              "transaction" in result.data &&
              typeof (result.data as { transaction?: unknown }).transaction ===
              "string"
            ) {
              // 签名成功，现在需要广播交易
              try {
                const signedTxData = (result.data as { transaction: string })
                  .transaction;
                // Phantom 返回的是 base58 编码的交易数据
                const signedTransaction = Transaction.from(
                  bs58.decode(signedTxData)
                );
                const txHash = await sendRawTransaction(signedTransaction);
                setTransactionSignature(txHash);
                setIsComplete(true);
                setIsPaymentProcessing(false);
              } catch (broadcastError) {
                console.error(
                  "Error broadcasting transaction:",
                  broadcastError
                );
                setError(`Failed to broadcast transaction: ${broadcastError}`);
                setIsPaymentProcessing(false);
              }
            } else {
              setError("Payment response missing transaction data");
              setIsPaymentProcessing(false);
            }
          } else if (!result.success) {
            setError(result.error || "Payment failed");
            setIsPaymentProcessing(false);
          }

          // Clean up the URL
          const cleanUrl = window.location.pathname;
          window.history.replaceState({}, document.title, cleanUrl);
        } catch (err) {
          console.error("Error processing payment response:", err);
          setError(`Failed to process payment response: ${err}`);
          setIsPaymentProcessing(false);
        }
      };

      if (publicKey) {
        processPaymentResponse();
      } else {
        setError("Wallet not connected");
      }
    }
    // Handle payment errors
    else if (errorCode) {
      const errorMessage =
        urlParams.get("errorMessage") || "Payment was cancelled or failed";
      console.error("Payment error:", { errorCode, errorMessage });
      setError(`Payment failed: ${errorCode} ${errorMessage}`);

      // Clean up the URL
      const cleanUrl = window.location.pathname;
      window.history.replaceState({}, document.title, cleanUrl);
    }
  }, [
    orderId,
    handleConnectCallback,
    publicKey,
    setError,
    handlePaymentCallback,
  ]);

  // Connect to Phantom wallet
  const handleConnectWallet = useCallback(() => {
    openWalletSelector();
  }, [openWalletSelector]);

  // Fetch order details
  useEffect(() => {
    if (orderId) {
      setIsLoading(true);
      getOrderById(orderId)
        .then(setOrder)
        .catch((err) => {
          console.error("Error fetching order:", err);
          setError(`Failed to load order details: ${err}`);
        })
        .finally(() => {
          setIsLoading(false);
        });
    }
  }, [orderId, setError]);

  //
  useEffect(() => {
    if (order && paymentToken) {
      if (!paymentToken?.paymentAddress) {
        setError("Payment address is not set");
        return;
      }

      if (order.paymentStatus === "success") {
        console.log("order already paid", order);
        setIsComplete(true);
        return;
      }

      if (order.paymentStatus === "faile") {
        setError("Order payment failed");
        return;
      }

      if (order.paymentStatus === "pending") {
        setError("Order payment pending");
        return;
      }

      setIsLoadingCalculator(true);
      coinCalculatorQuery({
        id: order.orderId,
        symbol: paymentToken?.symbol || "",
        tokenAddress: paymentToken?.tokenAddress,
      })
        .then((calculator) => {
          setCoinCalculator(calculator);
          setIsLoadingCalculator(false);
        })
        .catch((err) => {
          console.error("Error fetching Calculator:", err);
          setError(`Failed to Calculator: ${err}`);
          setIsLoadingCalculator(false);
        });
    }
  }, [order, setError, paymentToken]);

  // Handle payment
  const handlePay = useCallback(async () => {
    console.log("[handlePay] Called with:", {
      isConnected,
      publicKey,
      walletType: state.walletType,
      hasAdapter: !!adapter,
      capabilities: adapter?.capabilities,
      hasOrder: !!order,
      hasPaymentToken: !!paymentToken,
      hasCoinCalculator: !!coinCalculator,
    });

    // Trust Wallet 不需要 publicKey（会自动使用用户当前账户）
    if (!isConnected || (!publicKey && state.walletType !== "trust")) {
      console.log("handlePay not connected", isConnected, publicKey);
      await handleConnectWallet();
      return;
    }

    if (!order) {
      setError(`Order not found`);
      return;
    }

    try {
      setIsPaymentProcessing(true);

      console.log("[handlePay] Checking wallet capabilities:", adapter?.capabilities);

      // 判断钱包类型
      if (adapter?.capabilities.supportsSeparateSign) {
        // ===== Phantom / OKX 流程（现有逻辑） =====
        if (!tx) {
          throw new Error("Failed to create transaction");
        }

        console.log("Starting payment process...");

        try {
          // 1. 签名交易
          const signedTransaction = await signTransaction(tx);
          console.log("Transaction signed successfully");

          // 2. 广播交易
          const txHash = await sendRawTransaction(signedTransaction);
          console.log("Transaction broadcasted successfully:", txHash);

          // 3. 设置结果
          setTransactionSignature(txHash);
          setIsComplete(true);
          setIsPaymentProcessing(false);
        } catch (signError: unknown) {
          // 如果是 Phantom 钱包的重定向错误，说明需要等待回调处理
          if (
            signError instanceof Error &&
            signError.message === "PHANTOM_REDIRECT_PENDING"
          ) {
            console.log(
              "Phantom wallet redirect pending, waiting for callback..."
            );
            // 保持 payment processing 状态，不重置
            // 不设置错误，让回调处理完成支付流程
            return;
          }
          // 其他错误正常抛出
          throw signError;
        }
      } else if (adapter?.capabilities.needsUserConfirmation) {
        // ===== Trust Wallet 流程（新增） =====
        if (!paymentToken || !coinCalculator) {
          throw new Error("Missing payment parameters");
        }

        console.log("Starting Trust Wallet payment process...");

        // 构建 UAI 格式的 asset
        const asset = TrustWalletAdapter.toUAI(
          paymentToken.tokenAddress || null
        );

        // 计算金额（转换为实际单位）
        const amount = (
          Number(coinCalculator.payTokenAmount) /
          10 ** (paymentToken.decimal || 6)
        ).toString();

<<<<<<< HEAD
        // 构建 base64 编码的 memo
        const memoData = btoa(JSON.stringify({
          webpay: {
            orderId: order.orderId,
          },
        }));
=======
        const memo = JSON.stringify({
          webpay: {
            orderId: order.orderId,
          },
        });
>>>>>>> 2a9309e6

        console.log("[Trust Wallet] Payment params:", {
          to: paymentToken.paymentAddress,
          amount,
          asset,
<<<<<<< HEAD
          memo: memoData,
=======
          memo,
>>>>>>> 2a9309e6
        });

        // 发起支付（会显示确认弹窗）
        await sendTrustWalletPayment(
          {
            to: paymentToken.paymentAddress,
            amount: amount,
            asset: asset,
<<<<<<< HEAD
            memo: memoData,
=======
            memo,
>>>>>>> 2a9309e6
          },
          // 用户确认后的回调
          () => {
            console.log("[Trust Wallet] User confirmed payment completion");
            // 设置占位符，触发轮询
            setTransactionSignature("trust_wallet_pending");
            setIsComplete(true);
            setIsPaymentProcessing(false);
          }
        );
      } else {
        throw new Error("Unsupported wallet type");
      }
    } catch (err: unknown) {
      const errorMessage =
        err instanceof Error ? err.message : "Payment failed";
      console.error("Payment process failed:", err);

      // Categorize and handle different types of errors
      if (
        errorMessage.includes("Insufficient balance") ||
        errorMessage.includes("insufficient funds") ||
        errorMessage.includes("shortfall")
      ) {
        setError(errorMessage);
      } else if (errorMessage.includes("User rejected")) {
        setError("Payment was cancelled by user");
      } else if (
        errorMessage.includes("Network error") ||
        errorMessage.includes("fetch")
      ) {
        setError(
          "Network connection error. Please check your internet connection and try again."
        );
      } else if (errorMessage.includes("Transaction failed")) {
        setError("Transaction failed. Please try again.");
      } else {
        setError(`Payment failed: ${errorMessage}`);
      }
      setIsPaymentProcessing(false);
    }
  }, [
    isConnected,
    publicKey,
    order,
    tx,
    adapter,
    paymentToken,
    coinCalculator,
    state.walletType,
    handleConnectWallet,
    signTransaction,
    sendRawTransaction,
    sendTrustWalletPayment,
    setError,
  ]);

  // confirm order
  const orderConfirmed = useMemo(() => {
    if (!order) return false;
    return order.paymentStatus === "success";
  }, [order]);

  const requestTimeout = useRef<NodeJS.Timeout | null>(null);

  useEffect(() => {
    // Clear any existing timeout when dependencies change
    if (requestTimeout.current) {
      clearTimeout(requestTimeout.current);
    }

    // Only start polling if we have all required conditions
    if (orderId && isComplete && transactionSignature && !orderConfirmed) {
      const pollOrder = () => {
        getOrderById(orderId).then((res) => {
          console.log("polling order", res);
          setOrder(res);
        });
      };

      // Initial request
      pollOrder();

      // Set up polling interval
      requestTimeout.current = setInterval(pollOrder, 6000);
    }

    // Cleanup function
    return () => {
      if (requestTimeout.current) {
        clearInterval(requestTimeout.current);
        requestTimeout.current = null;
      }
    };
  }, [isComplete, transactionSignature, orderConfirmed, orderId]);

  // 从订单结果中提取真实的交易哈希 (Trust Wallet)
  useEffect(() => {
    if (
      orderConfirmed &&
      transactionSignature === "trust_wallet_pending" &&
      order?.paymentResult?.txHash
    ) {
      console.log(
        "[Trust Wallet] Extracting real transaction hash:",
        order.paymentResult.txHash
      );
      // 更新为真实的交易哈希
      setTransactionSignature(order.paymentResult.txHash);
    }
  }, [orderConfirmed, transactionSignature, order]);

  // update order status
  useEffect(() => {
    if (
      order &&
      orderConfirmed &&
      transactionSignature &&
      paymentToken &&
      coinCalculator &&
      publicKey
    ) {
      const updateOrderStatusParams = {
        collectWallet: paymentToken?.paymentAddress || "",
        cryptoAmount: (Number(order.orderValue) / 100).toFixed(2),
        cryptoSymbol: coinCalculator?.payTokenSymbol || "",
        cryptoTxHash: transactionSignature || "",
        payerWallet: publicKey || "",
        paymentStatus: "success",
        transactionId: order.orderId,
      };

      updateOrderStatus(updateOrderStatusParams)
        .then((res) => {
          console.log(
            "update order status success",
            updateOrderStatusParams,
            res
          );
        })
        .catch((err) => {
          console.error(
            "Error updating order status:",
            updateOrderStatusParams,
            err
          );
        });
    }
  }, [
    order,
    orderConfirmed,
    transactionSignature,
    paymentToken,
    coinCalculator,
    publicKey,
  ]);

  // Determine what to render
  const shouldShowError = !!error;

  // Calculate error types once
  const isBalanceError = error
    ? error.includes("Insufficient balance") ||
    error.includes("insufficient funds") ||
    error.includes("shortfall")
    : false;

  const isTokenNotFoundError = error
    ? error.includes("Token not found in wallet")
    : false;
  const isUserCancelledError = error
    ? error.includes("cancelled by user")
    : false;
  const isNetworkError = error
    ? error.includes("Network connection error")
    : false;

  const MainButtonClass =
    "bg-gradient-to-b from-white rounded-full to-neutral-200 border-[0] text-neutral btn btn-primary btn-block btn-lg";

  const upToLimit = useMemo(() => {
    return user && user.transaction_limit
      ? Number(user.transaction_total) >= Number(user.transaction_limit) &&
      user.verified !== 2
      : false;
  }, [user]);

  // Render based on error state or normal payment flow
  return (
    <div className="h-full bg-base-200 relative overflow-auto">
      {shouldShowError ? (
        // Error state UI
        <div className="max-w-md">
          <h1 className="font-bold text-5xl">
            {isBalanceError
              ? "Insufficient Balance"
              : isTokenNotFoundError
                ? "Token Not Found"
                : isUserCancelledError
                  ? "Payment Cancelled"
                  : isNetworkError
                    ? "Connection Error"
                    : "Payment Error"}
          </h1>

          <div className="py-6">
            <div className="space-y-4">
              <p className="text-lg">{error}</p>

              {isBalanceError && (
                <div className="alert alert-warning">
                  <svg
                    xmlns="http://www.w3.org/2000/svg"
                    className="stroke-current shrink-0 h-6 w-6"
                    fill="none"
                    viewBox="0 0 24 24"
                  >
                    <path
                      strokeLinecap="round"
                      strokeLinejoin="round"
                      strokeWidth="2"
                      d="M12 9v2m0 4h.01m-6.938 4h13.856c1.54 0 2.502-1.667 1.732-2.5L13.732 4c-.77-.833-1.964-.833-2.732 0L3.732 16.5c-.77.833.192 2.5 1.732 2.5z"
                    />
                  </svg>
                  <div>
                    <h3 className="font-bold">Check your wallet balance</h3>
                    <div className="text-xs">
                      Make sure you have sufficient{" "}
                      {paymentToken?.symbol || "tokens"} and SOL for transaction
                      fees
                    </div>
                  </div>
                </div>
              )}

              {isTokenNotFoundError && (
                <div className="alert alert-info">
                  <svg
                    xmlns="http://www.w3.org/2000/svg"
                    className="stroke-current shrink-0 h-6 w-6"
                    fill="none"
                    viewBox="0 0 24 24"
                  >
                    <path
                      strokeLinecap="round"
                      strokeLinejoin="round"
                      strokeWidth="2"
                      d="M13 16h-1v-4h-1m1-4h.01M21 12a9 9 0 11-18 0 9 9 0 0118 0z"
                    />
                  </svg>
                  <div>
                    <h3 className="font-bold">Add token to your wallet</h3>
                    <div className="text-xs">
                      Add {paymentToken?.symbol || "the required token"} to your
                      wallet and try again
                    </div>
                  </div>
                </div>
              )}

              {isNetworkError && (
                <div className="alert alert-error">
                  <svg
                    xmlns="http://www.w3.org/2000/svg"
                    className="stroke-current shrink-0 h-6 w-6"
                    fill="none"
                    viewBox="0 0 24 24"
                  >
                    <path
                      strokeLinecap="round"
                      strokeLinejoin="round"
                      strokeWidth="2"
                      d="M12 8v4m0 4h.01M21 12a9 9 0 11-18 0 9 9 0 0118 0z"
                    />
                  </svg>
                  <div>
                    <h3 className="font-bold">Connection problem</h3>
                    <div className="text-xs">
                      Check your internet connection and try again
                    </div>
                  </div>
                </div>
              )}
            </div>
          </div>

          <div className="space-y-2">
            <button
              className="btn btn-primary btn-block"
              onClick={() => {
                setError(null);
                setTx(null); // Reset transaction to trigger recreation
              }}
            >
              {isBalanceError
                ? "Check Balance Again"
                : isNetworkError
                  ? "Retry Connection"
                  : "Try Again"}
            </button>

            <button
              className="btn btn-outline btn-block"
              onClick={() => {
                setError(null);
                setTx(null);
              }}
            >
              Back to Payment
            </button>
          </div>
        </div>
      ) : (
        // Normal payment UI
        <div className="flex h-full bg-base-300 w-full justify-center items-center py-4 px-8 pb-8 ">
          <div>
            {orderConfirmed && <div className="paid-bg-gradient"></div>}
            <div className="flex flex-col my-10 text-center gap-y-4">
              <img src={Logo} alt="Onta pay" className="mx-auto h-6" />
              {orderConfirmed ? (
                <div className="flex gap-2 items-center justify-center">
                  <img src={CheckIcon} alt="Check" className="h-5" />
                  Order paid
                </div>
              ) : (
                <div className="text-base-content">Pay order with crypto</div>
              )}
            </div>

            {/* 订单详情 */}
            <OrderDetailCard
              order={order}
              paymentToken={paymentToken}
              coinCalculator={coinCalculator}
              isEstimatingFee={isEstimatingFee}
              estimatedFee={estimatedFee}
              backgroundColor={orderConfirmed ? "bg-success" : undefined}
              isLoading={isLoading || isLoadingCalculator}
            />

            {/* 按钮 */}
            {isAuthenticated ? (
              !orderConfirmed ? (
                <div className="py-4">
                  <div className="mx-auto max-w-md px-1">
                    {upToLimit ? null : !isConnected ? (
                      <button
                        className={MainButtonClass}
                        onClick={handleConnectWallet}
                      >
                        Connect Wallet
                      </button>
                    ) : isComplete && transactionSignature ? (
                      <>
                        <div className="text-xs text-base-content text-center p-4">
                          Pay Success!{" "}
                          {/* Trust Wallet 暂时没有交易哈希，不显示链接 */}
                          {transactionSignature !== "trust_wallet_pending" && (
                            <>
                              <a
                                href={getSolanaExplorerUrl(transactionSignature)}
                                target="_blank"
                                className="link link-primary"
                              >
                                View on Solana Explorer
                              </a>
                              .
                            </>
                          )}
                        </div>
                        <button className={MainButtonClass} disabled>
                          <span className="loading loading-spinner loading-xs"></span>
                          Confirming transaction...
                        </button>
                      </>
                    ) : (
                      <button
                        className={MainButtonClass}
                        onClick={async () => {
                          // Trust Wallet 跳过余额检查（会在钱包内检查）
                          if (state.walletType !== "trust") {
                            // Double-check balance before payment
                            const balanceCheck = await checkBalance();
                            if (!balanceCheck.sufficient) {
                              setError(balanceCheck.details);
                              return;
                            }
                          }
                          handlePay();
                        }}
                        disabled={
                          // Trust Wallet 不需要预先创建交易，所以不检查 tx
                          (state.walletType !== "trust" && !tx) ||
                          isLoading ||
                          isLoadingCalculator ||
                          isPaymentProcessing ||
                          isPaymentCallback
                        }
                      >
                        {isLoading ||
                          isPaymentProcessing ||
                          isPaymentCallback ? (
                          <span className="loading loading-spinner loading-xs"></span>
                        ) : null}
                        {isPaymentCallback
                          ? "Processing Payment..."
                          : isPaymentProcessing
                            ? "Sending..."
                            : "Pay Now"}
                      </button>
                    )}
                  </div>
                  {/* kyc status */}
                  <KYCStatus user={user} upToLimit={upToLimit} />
                </div>
              ) : null
            ) : (
              <GoogleLoginButton />
            )}
          </div>
        </div>
      )}
    </div>
  );
}

export const Route = createFileRoute("/webpay/order_id/$orderId")({
  component: PaymentPage,
  validateSearch: (search: Record<string, unknown>): { orderId: string } => {
    return {
      orderId: search.order_id as string,
    };
  },
});<|MERGE_RESOLUTION|>--- conflicted
+++ resolved
@@ -428,30 +428,18 @@
           10 ** (paymentToken.decimal || 6)
         ).toString();
 
-<<<<<<< HEAD
         // 构建 base64 编码的 memo
         const memoData = btoa(JSON.stringify({
           webpay: {
             orderId: order.orderId,
           },
         }));
-=======
-        const memo = JSON.stringify({
-          webpay: {
-            orderId: order.orderId,
-          },
-        });
->>>>>>> 2a9309e6
 
         console.log("[Trust Wallet] Payment params:", {
           to: paymentToken.paymentAddress,
           amount,
           asset,
-<<<<<<< HEAD
           memo: memoData,
-=======
-          memo,
->>>>>>> 2a9309e6
         });
 
         // 发起支付（会显示确认弹窗）
@@ -460,11 +448,7 @@
             to: paymentToken.paymentAddress,
             amount: amount,
             asset: asset,
-<<<<<<< HEAD
             memo: memoData,
-=======
-            memo,
->>>>>>> 2a9309e6
           },
           // 用户确认后的回调
           () => {
